language: rust
cache: cargo
dist: trusty
sudo: true
services:
- docker

os:
- linux
- osx
- windows

addons:
  apt:
    packages:
    - libcurl4-openssl-dev
    - libelf-dev
    - libdw-dev
    - cmake
    - gcc
    - binutils-dev
    - libiberty-dev
    - zlib1g-dev

# Run builds for all the supported trains
rust:
- nightly
- beta
- stable
- 1.30.0

# Generate packages for multiple distributions.
matrix:
  include:
  - os: linux
    rust: stable
    env: PACKAGE="debian"
  - os: linux
    rust: stable
    env: PACKAGE="ubuntu"
  - os: linux
    rust: stable
    env: PACKAGE="fedora"
  - os: linux
    rust: stable
    env: PACKAGE="centos"
<<<<<<< HEAD
  - os: linux
    rust: stable
    env: DEPLOY=true
=======
  allow_failures:
  - os: windows
    rust: nightly
>>>>>>> fc142ccb

before_script:
- export PATH=$PATH:~/.cargo/bin
- "./travis-helper.sh install_deps"
  # TODO: change tag when bumping version number. (Maintain in sync with Cargo.toml)
- |
  if [[ $TRAVIS_TAG ]]; then
    export TAG=$TRAVIS_TAG;
  else
    export TAG="0.5.0";
  fi

# Run the multiple tests.
script:
- "./travis-helper.sh build"
- "./travis-helper.sh package"
- "./travis-helper.sh test"
- "./travis-helper.sh test_ignored"
- "./travis-helper.sh build_unstable"
- "./travis-helper.sh test_unstable"
- "./travis-helper.sh test_unstable_ignored"
- "./travis-helper.sh clippy_run"
- "./travis-helper.sh dist_test"
- "./travis-helper.sh fmt_run"

# Upload code coverage report and documentation.
after_success:
- "./travis-helper.sh upload_code_coverage"
- "./travis-helper.sh upload_documentation"

deploy:
  provider: releases
  api_key:
    secure: n19EgLXHFh8pXBulAfOFtzIMFPSm0yM0yi/sXY1bQgr+QztAHwxkGKaCU/y4yqYwDNH0hCFQn+P8X//Yucz/Cvw2Ng2G040hMJqsu/RztX5svq+pjmTNYX9QuwOg/6AnFoQs2zxRMZia4npVDA66q78G5GA+2eKZ/cDc5/6M32uh7RH8d6yYDnyCJ1lOk35tFu7DLZtfC5xQvOeC+iD4QIiKtVitcjRLQPiV71cG42a0wYYjX3sVKCjqF7NX/q5VHLxG0EofaLeyAI2NdK9RkuAfd6y8YyR0XNwlvq0qX8j5iDtc6ljzOtytlPYUlvyF3AqOJdVt+rBiI2/tZDtVkOobO+hS/+Tl680PpiX+m/HaHErgV0pMYCavYQkjPyMVE0DJCMTMCoHFhGMB+gC/piagVBZ9lKFHRgxXYBFhJVoco2vqMZDm85avI7IzL9YNtJqRt0h2JJZ4/42/Hn0+52CtXJI86HwUU4hD0eUsm9yyWNOsrDahmra1H28vxS7fjEb1Sozol3fMRWKMllKqsUr8Xd06wePqtfYow0ufdHTcumQte9Ls11hgZhDSMd7g6P9tPL5P0UeWa3x8xjNk6Lx3ghAVfzF2CePkeg4VQSHMonZEhaIxShdkCl3Z30F4DOe0p6Pq6ZsG6RRA4/qoIYGPvchfAC4L+VaWjC7yQ0k=
  file: releases/*
  skip_cleanup: true
  prerelease: true # TODO: remove on 1.0
  on:
    repo: SUPERAndroidAnalyzer/super
    tags: true
    rust: stable
    os: linux
    condition: $DEPLOY = true

notifications:
  email:
    recipients:
    - razican@protonmail.ch
    - brunoop@protonmail.ch
    - sergiodlo@protonmail.com
    - jaimesr@protonmail.ch
    on_success: change
    on_failure: always<|MERGE_RESOLUTION|>--- conflicted
+++ resolved
@@ -44,15 +44,12 @@
   - os: linux
     rust: stable
     env: PACKAGE="centos"
-<<<<<<< HEAD
   - os: linux
     rust: stable
     env: DEPLOY=true
-=======
   allow_failures:
   - os: windows
     rust: nightly
->>>>>>> fc142ccb
 
 before_script:
 - export PATH=$PATH:~/.cargo/bin
