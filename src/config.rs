//! Configuration module.
//!
//! Handles and configures the initial settings and variables needed to run the program.

use std::{u8, fs};
use std::path::{Path, PathBuf};
use std::convert::From;
use std::io::Read;
use std::collections::btree_set::Iter;
use std::slice::Iter as VecIter;
use std::collections::BTreeSet;
use std::cmp::{PartialOrd, Ordering};
use std::error::Error as StdError;
use std::result;
use std::str::FromStr;

use colored::Colorize;
use clap::ArgMatches;
use toml;
use serde::Deserializer;
use serde;

use static_analysis::manifest::Permission;

use error::*;
use criticality::Criticality;
use print_warning;

/// Largest number of threads allowed.
const MAX_THREADS: u8 = u8::MAX;

/// Config structure.
///
/// Contains configuration related fields. It is used for storing the configuration parameters and
/// checking their values. Implements the `Default` trait.
#[derive(Debug, Deserialize)]
#[serde(default)]
pub struct Config {
    /// Application packages to analyze.
    app_packages: Vec<PathBuf>,
    /// Boolean to represent `--verbose` mode.
    verbose: bool,
    /// Boolean to represent `--quiet` mode.
    quiet: bool,
    /// Boolean to represent overall `--force` mode.
    overall_force: bool,
    /// Boolean to represent current `--force` mode.
    force: bool,
    /// Boolean to represent `--bench` mode.
    bench: bool,
    /// Boolean to represent `--open` mode.
    open: bool,
    /// Boolean to represent `--json` mode.
    json: bool,
    /// Boolean to represent `--html` mode.
    html: bool,
    /// Minimum criticality to analyze
    min_criticality: Criticality,
    /// Number of threads.
    #[serde(deserialize_with = "ConfigDeserializer::deserialize_threads")]
    threads: u8,
    /// Folder where the applications are stored.
    downloads_folder: PathBuf,
    /// Folder with files from analyzed applications.
    dist_folder: PathBuf,
    /// Folder to store the results of analysis.
    results_folder: PathBuf,
    /// Path to the _Dex2jar_ binaries.
    dex2jar_folder: PathBuf,
    /// Path to the _JD\_CMD_ binary.
    jd_cmd_file: PathBuf,
    /// Path to the `rules.json` file.
    rules_json: PathBuf,
    /// The folder where the templates are stored.
    templates_folder: PathBuf,
    /// The name of the template to use.
    template: String,
    /// Represents an unknow permission.
    #[serde(deserialize_with = "ConfigDeserializer::deserialize_unknown_permission")]
    unknown_permission: (Criticality, String),
    /// List of permissions to analyze.
    permissions: BTreeSet<PermissionConfig>,
    /// Checker for the loaded files
    loaded_files: Vec<PathBuf>,
}

/// Helper struct that handles some specific field deserialization for `Config` struct
struct ConfigDeserializer;

type CriticalityString = (Criticality, String);

impl ConfigDeserializer {
    /// Deserialize `thread` field and checks that is on the proper bounds
    pub fn deserialize_threads<'de, D>(de: D) -> result::Result<u8, D::Error>
    where
        D: Deserializer<'de>,
    {
        let deser_result: toml::value::Value = serde::Deserialize::deserialize(de)?;

        match deser_result {
            toml::value::Value::Integer(threads) => {
                if threads > 0 && threads <= i64::from(MAX_THREADS) {
                    Ok(threads as u8)
                } else {
                    Err(serde::de::Error::custom(
                        "Threads is not in the valid range",
                    ))
                }
            }
            _ => Err(serde::de::Error::custom(
                format!("Unexpected value: {:?}", deser_result),
            )),
        }
    }

    /// Deserialize `unknown_permission` field
    pub fn deserialize_unknown_permission<'de, D>(
        de: D,
    ) -> result::Result<CriticalityString, D::Error>
    where
        D: Deserializer<'de>,
    {
        let deser_result: toml::value::Value = serde::Deserialize::deserialize(de)?;

        match deser_result {
            toml::value::Value::Table(ref table) => {
                let criticality_str = table
                    .get("criticality")
                    .and_then(|v| v.as_str())
                    .ok_or_else(|| {
                        serde::de::Error::custom(
                            "Criticality field not found for unknown permission",
                        )
                    })?;
                let string = table
                    .get("description")
                    .and_then(|v| v.as_str())
                    .ok_or_else(|| {
                        serde::de::Error::custom(
                            "Description field not found for unknown permission",
                        )
                    })?;

                let criticality = Criticality::from_str(criticality_str).map_err(|_| {
                    serde::de::Error::custom(format!(
                        "Invalid `criticality` value found: {}",
                        criticality_str
                    ))
                })?;

                Ok((criticality, string.to_string()))
            }
            _ => Err(serde::de::Error::custom(
                format!("Unexpected value: {:?}", deser_result),
            )),
        }
    }
}

impl Config {
    /// Creates a new `Config` struct.
    pub fn from_file(config_path: &PathBuf) -> Result<Config> {
        let cfg_result: Result<Config> = fs::File::open(config_path)
            .chain_err(|| "Could not open file")
            .and_then(|mut f| {
                let mut toml = String::new();
                let _ = f.read_to_string(&mut toml);

                Ok(toml)
            })
            .and_then(|file_content| {
                toml::from_str(&file_content).chain_err(|| {
                    format!(
                        "Could not decode config file: {}. Using default.",
                        config_path.to_string_lossy()
                    )
                })
            })
            .and_then(|mut new_config: Config| {
                new_config.loaded_files.push(config_path.clone());

                Ok(new_config)
            });

        cfg_result
    }

    /// Decorates the loaded config with the given flags from CLI
    pub fn decorate_with_cli(&mut self, cli: ArgMatches<'static>) -> Result<()> {
        self.set_options(&cli);

        self.verbose = cli.is_present("verbose");
        self.quiet = cli.is_present("quiet");
        self.overall_force = cli.is_present("force");
        self.force = self.overall_force;
        self.bench = cli.is_present("bench");
        self.open = cli.is_present("open");
        self.json = cli.is_present("json");
        self.html = cli.is_present("html");

        if cli.is_present("test-all") {
            self.read_apks().chain_err(
                || "Error loading all the downloaded APKs",
            )?;
        } else {
            self.add_app_package(cli.value_of("package").unwrap());
        }

        Ok(())
    }

    /// Modifies the options from the CLI.
    fn set_options(&mut self, cli: &ArgMatches<'static>) {
        if let Some(min_criticality) = cli.value_of("min_criticality") {
            if let Ok(m) = min_criticality.parse() {

                self.min_criticality = m;
            } else {
                print_warning(format!(
                    "The min_criticality option must be one of {}, {}, {}, {} \
                                       or {}.\nUsing default.",
                    "warning".italic(),
                    "low".italic(),
                    "medium".italic(),
                    "high".italic(),
                    "critical".italic()
                ));
            }
        }
        if let Some(threads) = cli.value_of("threads") {
            match threads.parse() {
                Ok(t) if t > 0_u8 => {
                    self.threads = t;
                }
                _ => {
                    print_warning(format!(
                        "The threads option must be an integer between 1 and \
                                           {}",
                        u8::MAX
                    ));
                }
            }
        }
        if let Some(downloads_folder) = cli.value_of("downloads") {
            self.downloads_folder = PathBuf::from(downloads_folder);
        }
        if let Some(dist_folder) = cli.value_of("dist") {
            self.dist_folder = PathBuf::from(dist_folder);
        }
        if let Some(results_folder) = cli.value_of("results") {
            self.results_folder = PathBuf::from(results_folder);
        }
        if let Some(dex2jar_folder) = cli.value_of("dex2jar") {
            self.dex2jar_folder = PathBuf::from(dex2jar_folder);
        }
        if let Some(jd_cmd_file) = cli.value_of("jd-cmd") {
            self.jd_cmd_file = PathBuf::from(jd_cmd_file);
        }
        if let Some(template_name) = cli.value_of("template") {
            self.template = template_name.to_owned();
        }
        if let Some(rules_json) = cli.value_of("rules") {
            self.rules_json = PathBuf::from(rules_json);
        }
    }

    /// Reads all the apk files in the downloads folder and adds them to the configuration.
    fn read_apks(&mut self) -> Result<()> {
        let iter = fs::read_dir(&self.downloads_folder)?;

        for entry in iter {
            match entry {
                Ok(entry) => {
                    if let Some(ext) = entry.path().extension() {
                        if ext == "apk" {
                            self.add_app_package(
                                entry
                                    .path()
                                    .file_stem()
                                    .unwrap()
                                    .to_string_lossy()
                                    .into_owned(),
                            )
                        }
                    }
                }
                Err(e) => {
                    print_warning(format!(
                        "There was an error when reading the \
                                                   downloads folder: {}",
                        e.description()
                    ));
                }
            }
        }

        Ok(())
    }

    /// Checks if all the needed folders and files exist.
    pub fn check(&self) -> bool {
        let check = self.downloads_folder.exists() && self.dex2jar_folder.exists() &&
            self.jd_cmd_file.exists() && self.get_template_path().exists() &&
            self.rules_json.exists();
        if check {
            for package in &self.app_packages {
                if !package.exists() {
                    return false;
                }
            }
            true
        } else {
            false
        }
    }

    /// Returns the folders and files that do not exist.
    pub fn get_errors(&self) -> Vec<String> {
        let mut errors = Vec::new();
        if !self.downloads_folder.exists() {
            errors.push(format!(
                "The downloads folder `{}` does not exist",
                self.downloads_folder.display()
            ));
        }
        for package in &self.app_packages {
            if !package.exists() {
                errors.push(format!(
                    "The APK file `{}` does not exist",
                    package.display()
                ));
            }
        }
        if !self.dex2jar_folder.exists() {
            errors.push(format!(
                "The Dex2Jar folder `{}` does not exist",
                self.dex2jar_folder.display()
            ));
        }
        if !self.jd_cmd_file.exists() {
            errors.push(format!(
                "The jd-cmd file `{}` does not exist",
                self.jd_cmd_file.display()
            ));
        }
        if !self.templates_folder.exists() {
            errors.push(format!(
                "the templates folder `{}` does not exist",
                self.templates_folder.display()
            ));
        }
        if !self.get_template_path().exists() {
            errors.push(format!(
                "the template `{}` does not exist in `{}`",
                self.template,
                self.templates_folder.display()
            ));
        }
        if !self.rules_json.exists() {
            errors.push(format!(
                "The `{}` rule file does not exist",
                self.rules_json.display()
            ));
        }
        errors
    }

    /// Returns the currently loaded config files.
    pub fn get_loaded_config_files(&self) -> VecIter<PathBuf> {
        self.loaded_files.iter()
    }

    /// Returns the app package.
    pub fn get_app_packages(&self) -> Vec<PathBuf> {
        self.app_packages.clone()
    }

    /// Adds a package to check.
    fn add_app_package<P: AsRef<Path>>(&mut self, app_package: P) {
        let mut package_path = self.downloads_folder.join(app_package);
        if package_path.extension().is_none() {
<<<<<<< HEAD
            if !package_path.set_extension("apk") {
                panic!("Failed to set extension. Please try again");
            }
=======
            let updated = package_path.set_extension("apk");
            debug_assert!(
                updated,
                "did not update package path extension, no file name"
            );
>>>>>>> f0e622c7
        } else if package_path.extension().unwrap() != "apk" {
            let mut file_name = package_path
                .file_name()
                .unwrap()
                .to_string_lossy()
                .into_owned();
            file_name.push_str(".apk");
            package_path.set_file_name(file_name);
        }

        self.app_packages.push(package_path);
    }

    /// Returns true if the application is running in `--verbose` mode, false otherwise.
    pub fn is_verbose(&self) -> bool {
        self.verbose
    }

    /// Returns true if the application is running in `--quiet` mode, false otherwise.
    pub fn is_quiet(&self) -> bool {
        self.quiet
    }

    /// Returns true if the application is running in `--force` mode, false otherwise.
    pub fn is_force(&self) -> bool {
        self.force
    }

    /// Sets the application to force recreate the analysis files and results temporarily.
    pub fn set_force(&mut self) {
        self.force = true;
    }

    /// Resets the `--force` option, so that it gets reset to the configured force option.
    pub fn reset_force(&mut self) {
        self.force = self.overall_force
    }

    /// Returns true if the application is running in `--bench` mode, false otherwise.
    pub fn is_bench(&self) -> bool {
        self.bench
    }

    /// Returns true if the application is running in `--open` mode, false otherwise.
    pub fn is_open(&self) -> bool {
        self.open
    }

    /// Returns true if the application has to generate result in JSON format.
    pub fn has_to_generate_json(&self) -> bool {
        self.json
    }

    /// Returns true if the application has to generate result in HTML format.
    pub fn has_to_generate_html(&self) -> bool {
        !self.json || self.html
    }

    /// Returns the `min_criticality` field.
    pub fn get_min_criticality(&self) -> Criticality {
        self.min_criticality
    }

    /// Returns the `threads` field.
    pub fn get_threads(&self) -> u8 {
        self.threads
    }

    /// Returns the path to the `dist_folder`.
    pub fn get_dist_folder(&self) -> &Path {
        &self.dist_folder
    }

    /// Returns the path to the `results_folder`.
    pub fn get_results_folder(&self) -> &Path {
        &self.results_folder
    }

    /// Returns the path to the `dex2jar_folder`.
    pub fn get_dex2jar_folder(&self) -> &Path {
        &self.dex2jar_folder
    }

    /// Returns the path to the `jd_cmd_file`.
    pub fn get_jd_cmd_file(&self) -> &Path {
        &self.jd_cmd_file
    }

    /// Gets the path to the template.
    pub fn get_template_path(&self) -> PathBuf {
        self.templates_folder.join(&self.template)
    }

    /// Gets the path to the templates folder.
    pub fn get_templates_folder(&self) -> &Path {
        &self.templates_folder
    }

    /// Gets the name of the template.
    pub fn get_template_name(&self) -> &str {
        &self.template
    }

    /// Returns the path to the `rules_json`.
    pub fn get_rules_json(&self) -> &Path {
        &self.rules_json
    }

    /// Returns the criticality of the `unknown_permission` field.
    pub fn get_unknown_permission_criticality(&self) -> Criticality {
        self.unknown_permission.0
    }

    /// Returns the description of the `unknown_permission` field.
    pub fn get_unknown_permission_description(&self) -> &str {
        self.unknown_permission.1.as_str()
    }

    /// Returns the loaded `permissions`.
    pub fn get_permissions(&self) -> Iter<PermissionConfig> {
        self.permissions.iter()
    }

    /// Returns the default `Config` struct.
    fn local_default() -> Config {
        Config {
            app_packages: Vec::new(),
            verbose: false,
            quiet: false,
            overall_force: false,
            force: false,
            bench: false,
            open: false,
            json: false,
            html: false,
            threads: 2,
            min_criticality: Criticality::Warning,
            downloads_folder: PathBuf::from("."),
            dist_folder: PathBuf::from("dist"),
            results_folder: PathBuf::from("results"),
            dex2jar_folder: Path::new("vendor").join("dex2jar-2.1-SNAPSHOT"),
            jd_cmd_file: Path::new("vendor").join("jd-cmd.jar"),
            templates_folder: PathBuf::from("templates"),
            template: String::from("super"),
            rules_json: PathBuf::from("rules.json"),
            unknown_permission: (
                Criticality::Low,
                String::from(
                    "Even if the application can create its own \
                                               permissions, it's discouraged, since it can \
                                               lead to missunderstanding between developers.",
                ),
            ),
            permissions: BTreeSet::new(),
            loaded_files: Vec::new(),
        }
    }
}

impl Default for Config {
    /// Creates the default `Config` struct in Unix systems.
    #[cfg(target_family = "unix")]
    fn default() -> Config {
        let mut config = Config::local_default();
        let etc_rules = PathBuf::from("/etc/super-analyzer/rules.json");
        if etc_rules.exists() {
            config.rules_json = etc_rules;
        }
        let share_path = Path::new(if cfg!(target_os = "macos") {
            "/usr/local/super-analyzer"
        } else {
            "/usr/share/super-analyzer"
        });
        if share_path.exists() {
            config.dex2jar_folder = share_path.join("vendor/dex2jar-2.1-SNAPSHOT");
            config.jd_cmd_file = share_path.join("vendor/jd-cmd.jar");
            config.templates_folder = share_path.join("templates");
        }
        config
    }

    /// Creates the default `Config` struct in Windows systems.
    #[cfg(target_family = "windows")]
    fn default() -> Config {
        Config::local_default()
    }
}

/// Vulnerable permission configuration information.
///
/// Represents a Permission with all its fields. Implements the `PartialEq` and `PartialOrd`
/// traits.
#[derive(Debug, Ord, Eq, Deserialize)]
pub struct PermissionConfig {
    /// Permission name.
    #[serde(rename = "name")]
    permission: Permission,
    /// Permission criticality.
    criticality: Criticality,
    /// Permission label.
    label: String,
    /// Permission description.
    description: String,
}

impl PartialEq for PermissionConfig {
    fn eq(&self, other: &PermissionConfig) -> bool {
        self.permission == other.permission
    }
}

impl PartialOrd for PermissionConfig {
    fn partial_cmp(&self, other: &PermissionConfig) -> Option<Ordering> {
        if self.permission < other.permission {
            Some(Ordering::Less)
        } else if self.permission > other.permission {
            Some(Ordering::Greater)
        } else {
            Some(Ordering::Equal)
        }
    }
}

impl PermissionConfig {
    /// Returns the enum that represents the `permission`.
    pub fn get_permission(&self) -> Permission {
        self.permission
    }

    /// Returns the permission's `criticality`.
    pub fn get_criticality(&self) -> Criticality {
        self.criticality
    }

    /// Returns the permission's `label`.
    pub fn get_label(&self) -> &str {
        self.label.as_str()
    }

    /// Returns the permission's `description`.
    pub fn get_description(&self) -> &str {
        self.description.as_str()
    }
}

#[cfg(test)]
mod tests {
    use criticality::Criticality;
    use static_analysis::manifest::Permission;
    use super::Config;
    use std::fs;
    use std::path::{Path, PathBuf};

    /// Test for the default configuration function.
    #[test]
    fn it_config() {
        // Create config object.
        let mut config = Config::default();

        // Check that the properties of the config object are correct.
        assert!(config.get_app_packages().is_empty());
        assert!(!config.is_verbose());
        assert!(!config.is_quiet());
        assert!(!config.is_force());
        assert!(!config.is_bench());
        assert!(!config.is_open());
        assert_eq!(config.get_threads(), 2);
        assert_eq!(config.downloads_folder, Path::new("."));
        assert_eq!(config.get_dist_folder(), Path::new("dist"));
        assert_eq!(config.get_results_folder(), Path::new("results"));
        assert_eq!(config.get_template_name(), "super");
        let share_path = Path::new(if cfg!(target_os = "macos") {
            "/usr/local/super-analyzer"
        } else if cfg!(target_family = "windows") {
            ""
        } else {
            "/usr/share/super-analyzer"
        });
        let share_path = if share_path.exists() {
            share_path
        } else {
            Path::new("")
        };
        assert_eq!(
            config.get_dex2jar_folder(),
            share_path.join("vendor").join("dex2jar-2.1-SNAPSHOT")
        );
        assert_eq!(
            config.get_jd_cmd_file(),
            share_path.join("vendor").join("jd-cmd.jar")
        );
        assert_eq!(config.get_templates_folder(), share_path.join("templates"));
        assert_eq!(
            config.get_template_path(),
            share_path.join("templates").join("super")
        );
        if cfg!(target_family = "unix") && Path::new("/etc/super-analyzer/rules.json").exists() {
            assert_eq!(
                config.get_rules_json(),
                Path::new("/etc/super-analyzer/rules.json")
            );
        } else {
            assert_eq!(config.get_rules_json(), Path::new("rules.json"));
        }
        assert_eq!(
            config.get_unknown_permission_criticality(),
            Criticality::Low
        );
        assert_eq!(
            config.get_unknown_permission_description(),
            "Even if the application can create its own permissions, it's discouraged, \
                    since it can lead to missunderstanding between developers."
        );
        assert_eq!(config.get_permissions().next(), None);

        if !config.downloads_folder.exists() {
            fs::create_dir(&config.downloads_folder).unwrap();
        }
        if !config.get_dist_folder().exists() {
            fs::create_dir(config.get_dist_folder()).unwrap();
        }
        if !config.get_results_folder().exists() {
            fs::create_dir(config.get_results_folder()).unwrap();
        }

        // Change properties.
        config.add_app_package("test_app");
        config.verbose = true;
        config.quiet = true;
        config.force = true;
        config.bench = true;
        config.open = true;

        // Check that the new properties are correct.
        let packages = config.get_app_packages();
        assert_eq!(&packages[0], &config.downloads_folder.join("test_app.apk"));
        assert!(config.is_verbose());
        assert!(config.is_quiet());
        assert!(config.is_force());
        assert!(config.is_bench());
        assert!(config.is_open());

        config.reset_force();
        assert!(!config.is_force());

        config.overall_force = true;
        config.reset_force();
        assert!(config.is_force());

        if packages[0].exists() {
            fs::remove_file(&packages[0]).unwrap();
        }
        assert!(!config.check());

        let _ = fs::File::create(&packages[0]).unwrap();
        assert!(config.check());

        let config = Config::default();
        assert!(config.check());

        fs::remove_file(&packages[0]).unwrap();
    }

    /// Test for the `config.toml.sample` sample configuration file.
    #[test]
    fn it_config_sample() {
        // Create config object.
        let mut config = Config::from_file(&PathBuf::from("config.toml.sample")).unwrap();
        config.add_app_package("test_app");

        // Check that the properties of the config object are correct.
        assert_eq!(config.get_threads(), 2);
        assert_eq!(config.downloads_folder, Path::new("downloads"));
        assert_eq!(config.get_dist_folder(), Path::new("dist"));
        assert_eq!(config.get_results_folder(), Path::new("results"));
        assert_eq!(
            config.get_dex2jar_folder(),
            Path::new("/usr/share/super-analyzer/vendor/dex2jar-2.1-SNAPSHOT")
        );
        assert_eq!(
            config.get_jd_cmd_file(),
            Path::new("/usr/share/super-analyzer/vendor/jd-cmd.jar")
        );
        assert_eq!(
            config.get_templates_folder(),
            Path::new("/usr/share/super-analyzer/templates")
        );
        assert_eq!(
            config.get_template_path(),
            Path::new("/usr/share/super-analyzer/templates/super")
        );
        assert_eq!(config.get_template_name(), "super");
        assert_eq!(
            config.get_rules_json(),
            Path::new("/etc/super-analyzer/rules.json")
        );
        assert_eq!(
            config.get_unknown_permission_criticality(),
            Criticality::Low
        );
        assert_eq!(
            config.get_unknown_permission_description(),
            "Even if the application can create its own permissions, it's discouraged, \
                    since it can lead to missunderstanding between developers."
        );

        let permission = config.get_permissions().next().unwrap();
        assert_eq!(
            permission.get_permission(),
            Permission::AndroidPermissionInternet
        );
        assert_eq!(permission.get_criticality(), Criticality::Warning);
        assert_eq!(permission.get_label(), "Internet permission");
        assert_eq!(
            permission.get_description(),
            "Allows the app to create network sockets and use custom network protocols. \
                    The browser and other applications provide means to send data to the \
                    internet, so this permission is not required to send data to the internet. \
                    Check if the permission is actually needed."
        );
    }

    /// Test to check the default reports to be generated
    #[test]
    fn it_generates_html_but_not_json_by_default() {
        let mut final_config = Config::default();
        final_config.html = false;
        final_config.json = false;

        assert!(final_config.has_to_generate_html());
        assert!(!final_config.has_to_generate_json());
    }
}<|MERGE_RESOLUTION|>--- conflicted
+++ resolved
@@ -379,17 +379,11 @@
     fn add_app_package<P: AsRef<Path>>(&mut self, app_package: P) {
         let mut package_path = self.downloads_folder.join(app_package);
         if package_path.extension().is_none() {
-<<<<<<< HEAD
-            if !package_path.set_extension("apk") {
-                panic!("Failed to set extension. Please try again");
-            }
-=======
             let updated = package_path.set_extension("apk");
             debug_assert!(
                 updated,
                 "did not update package path extension, no file name"
             );
->>>>>>> f0e622c7
         } else if package_path.extension().unwrap() != "apk" {
             let mut file_name = package_path
                 .file_name()
