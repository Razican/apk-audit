use std::fs;
use std::collections::BTreeSet;
use std::path::Path;
use std::result::Result as StdResult;
use std::error::Error as StdError;

use serde::ser::{Serialize, SerializeStruct, Serializer};
use chrono::Local;

mod utils;
mod handlebars_helpers;
mod report;

pub use self::utils::{Vulnerability, split_indent, html_escape};
use self::utils::FingerPrint;

use error::*;
use {Config, Criticality, print_warning};

use results::report::{Json, HandlebarsReport};
use results::report::Report;

pub struct Results {
    app_package: String,
    app_label: String,
    app_description: String,
    app_version: String,
    app_version_num: u32,
    app_min_sdk: u32,
    app_target_sdk: Option<u32>,
    app_fingerprint: FingerPrint,
    #[cfg(feature = "certificate")]
    certificate: String,
    warnings: BTreeSet<Vulnerability>,
    low: BTreeSet<Vulnerability>,
    medium: BTreeSet<Vulnerability>,
    high: BTreeSet<Vulnerability>,
    critical: BTreeSet<Vulnerability>,
}

impl Results {
    pub fn init<P: AsRef<Path>>(config: &Config, package: P) -> Result<Results> {
        let fingerprint = match FingerPrint::new(package) {
            Ok(f) => f,
            Err(e) => {
                print_warning(format!(
                    "An error occurred when trying to fingerprint the \
                                       application: {}",
                    e
                ));
                return Err(e)?;
            }
        };
        if config.is_verbose() {
            println!(
                "The results struct has been created. All the vulnerabilitis will now \
                          be recorded and when the analysis ends, they will be written to result \
                          files."
            );
        } else if !config.is_quiet() {
            println!("Results struct created.");
        }

        #[cfg(feature = "certificate")]
        {
            Ok(Results {
                app_package: String::new(),
                app_label: String::new(),
                app_description: String::new(),
                app_version: String::new(),
                app_version_num: 0,
                app_min_sdk: 0,
                app_target_sdk: None,
                app_fingerprint: fingerprint,
                certificate: String::new(),
                warnings: BTreeSet::new(),
                low: BTreeSet::new(),
                medium: BTreeSet::new(),
                high: BTreeSet::new(),
                critical: BTreeSet::new(),
            })
        }

        #[cfg(not(feature = "certificate"))]
        {
            Ok(Results {
                app_package: String::new(),
                app_label: String::new(),
                app_description: String::new(),
                app_version: String::new(),
                app_version_num: 0,
                app_min_sdk: 0,
                app_target_sdk: None,
                app_fingerprint: fingerprint,
                warnings: BTreeSet::new(),
                low: BTreeSet::new(),
                medium: BTreeSet::new(),
                high: BTreeSet::new(),
                critical: BTreeSet::new(),
            })
        }
    }

    pub fn set_app_package<S: Into<String>>(&mut self, package: S) {
        self.app_package = package.into();
    }

    pub fn get_app_package(&self) -> &str {
        &self.app_package
    }

    #[cfg(feature = "certificate")]
    pub fn set_certificate<S: Into<String>>(&mut self, certificate: S) {
        self.certificate = certificate.into();
    }

    pub fn set_app_label<S: Into<String>>(&mut self, label: S) {
        self.app_label = label.into();
    }

    pub fn set_app_description<S: Into<String>>(&mut self, description: S) {
        self.app_description = description.into();
    }

    pub fn set_app_version<S: Into<String>>(&mut self, version: S) {
        self.app_version = version.into();
    }

    pub fn set_app_version_num(&mut self, version: u32) {
        self.app_version_num = version;
    }

    pub fn set_app_min_sdk(&mut self, sdk: u32) {
        self.app_min_sdk = sdk;
    }

    pub fn set_app_target_sdk(&mut self, sdk: u32) {
        self.app_target_sdk = Some(sdk);
    }

    pub fn add_vulnerability(&mut self, config: &Config, vuln: Vulnerability) {
        if ! match vuln.get_criticality() {
            Criticality::Warning => {
<<<<<<< HEAD
                self.warnings.insert(vuln)
            }
            Criticality::Low => {
                self.low.insert(vuln)
            }
            Criticality::Medium => {
                self.medium.insert(vuln)
            }
            Criticality::High => {
                self.high.insert(vuln)
            }
            Criticality::Critical => {
                self.critical.insert(vuln)
            }
        } {
            if config.is_verbose() {
                println!("Failed to insert vulnerability into category, try again or open an issue");
            } else {
                println!("A rare issue occured. Please try again");
=======
                let present = self.warnings.insert(vuln);
                debug_assert!(!present, "trying to insert the same warning twice");
            }
            Criticality::Low => {
                let present = self.low.insert(vuln);
                debug_assert!(
                    !present,
                    "trying to insert the same low criticality vulnerability twice"
                );
            }
            Criticality::Medium => {
                let present = self.medium.insert(vuln);
                debug_assert!(
                    !present,
                    "trying to insert the same medium criticalityvulnerability twice"
                );
            }
            Criticality::High => {
                let present = self.high.insert(vuln);
                debug_assert!(
                    !present,
                    "trying to insert the same high criticality vulnerability twice"
                );
            }
            Criticality::Critical => {
                let present = self.critical.insert(vuln);
                debug_assert!(
                    !present,
                    "trying to insert the same critical vulnerability twice"
                );
>>>>>>> b569acb4
            }
        }
    }

    pub fn generate_report<S: AsRef<str>>(&self, config: &Config, package: S) -> Result<()> {
        let path = config.get_results_folder().join(&self.app_package);
        if config.is_verbose() {
            println!("Starting report generation.");
        }
        if !path.exists() {
            if config.is_verbose() {
                println!("First we'll create the results folder.");
            }
            fs::create_dir_all(&path)?;
            if config.is_verbose() {
                println!("Results folder created. Time to create the reports.");
            }
        }
        if config.has_to_generate_json() {
            let path = path.join("results.json");

            if config.is_force() || !path.exists() {
                if path.exists() {
                    if config.is_verbose() {
                        println!("The application JSON results file exists. But no more…");
                    }

                    if let Err(e) = fs::remove_file(&path) {
                        print_warning(format!(
                            "There was an error when removing the JSON results \
                        file: {}",
                            e.description()
                        ));
                    }
                }
                let mut json_reporter = Json::new();

                if let Err(e) = json_reporter.generate(config, self) {
                    print_warning(format!("There was en error generating JSON report: {}", e));
                }

                if !config.is_quiet() {
                    println!("JSON report generated.");
                }
            } else if config.is_verbose() {
                println!(
                    "Seems that the JSON report has already been generated. There is no \
                          need to do it again."
                );
            } else {
                println!("Skipping JSON report generation.");
            }
        }

        if config.has_to_generate_html() {
            let index_path = path.join("index.html");

            if config.is_force() || !index_path.exists() {
                if path.exists() {
                    if config.is_verbose() {
                        println!("The application HTML resulsts exist. But no more…");
                    }

                    for f in fs::read_dir(path).chain_err(
                        || "there was an error when removing the HTML results",
                    )?
                    {
                        let f = f?;

                        if f.file_type()?.is_dir() {
                            fs::remove_dir_all(f.path()).chain_err(
                                || "there was an error when removing the HTML results",
                            )?;
                        } else if &f.file_name() != "results.json" {
                            fs::remove_file(f.path()).chain_err(
                                || "there was an error when removing the HTML results",
                            )?;
                        }
                    }
                }

                let handelbars_report_result =
                    HandlebarsReport::new(config.get_template_path(), package.as_ref().to_owned());

                if let Ok(mut handlebars_reporter) = handelbars_report_result {
                    if let Err(e) = handlebars_reporter.generate(config, self) {
                        print_warning(format!("There was en error generating HTML report: {}", e));
                    }

                    if !config.is_quiet() {
                        println!("HTML report generated.");
                    }
                }
            } else if config.is_verbose() {
                println!(
                    "Seems that the HTML report has already been generated. There is no
                          need to do it again."
                );
            } else {
                println!("Skipping HTML report generation.");
            }
        }

        Ok(())
    }
}

impl Serialize for Results {
    fn serialize<S>(&self, serializer: S) -> StdResult<S::Ok, S::Error>
    where
        S: Serializer,
    {
        let now = Local::now();
        let mut ser_struct = serializer.serialize_struct(
            "Results",
            if cfg!(feature = "certificate") {
                22
            } else {
                21
            },
        )?;

        ser_struct.serialize_field(
            "super_version",
            crate_version!(),
        )?;
        ser_struct.serialize_field("now", &now)?;
        ser_struct.serialize_field("now_rfc2822", &now.to_rfc2822())?;
        ser_struct.serialize_field("now_rfc3339", &now.to_rfc3339())?;

        ser_struct.serialize_field("app_package", &self.app_package)?;
        ser_struct.serialize_field("app_version", &self.app_version)?;
        ser_struct.serialize_field(
            "app_version_number",
            &self.app_version_num,
        )?;
        ser_struct.serialize_field(
            "app_fingerprint",
            &self.app_fingerprint,
        )?;

        #[cfg(feature = "certificate")]
        {
            ser_struct.serialize_field("certificate", &self.certificate)?;
        }

        ser_struct.serialize_field("app_min_sdk", &self.app_min_sdk)?;
        ser_struct.serialize_field(
            "app_target_sdk",
            &self.app_target_sdk,
        )?;

        ser_struct.serialize_field(
            "total_vulnerabilities",
            &(self.low.len() + self.medium.len() + self.high.len() +
                  self.critical.len()),
        )?;
        ser_struct.serialize_field("criticals", &self.critical)?;
        ser_struct.serialize_field(
            "criticals_len",
            &self.critical.len(),
        )?;
        ser_struct.serialize_field("highs", &self.high)?;
        ser_struct.serialize_field("highs_len", &self.high.len())?;
        ser_struct.serialize_field("mediums", &self.medium)?;
        ser_struct.serialize_field(
            "mediums_len",
            &self.medium.len(),
        )?;
        ser_struct.serialize_field("lows", &self.low)?;
        ser_struct.serialize_field("lows_len", &self.low.len())?;
        ser_struct.serialize_field("warnings", &self.warnings)?;
        ser_struct.serialize_field(
            "warnings_len",
            &self.warnings.len(),
        )?;

        ser_struct.end()
    }
}<|MERGE_RESOLUTION|>--- conflicted
+++ resolved
@@ -141,27 +141,6 @@
     pub fn add_vulnerability(&mut self, config: &Config, vuln: Vulnerability) {
         if ! match vuln.get_criticality() {
             Criticality::Warning => {
-<<<<<<< HEAD
-                self.warnings.insert(vuln)
-            }
-            Criticality::Low => {
-                self.low.insert(vuln)
-            }
-            Criticality::Medium => {
-                self.medium.insert(vuln)
-            }
-            Criticality::High => {
-                self.high.insert(vuln)
-            }
-            Criticality::Critical => {
-                self.critical.insert(vuln)
-            }
-        } {
-            if config.is_verbose() {
-                println!("Failed to insert vulnerability into category, try again or open an issue");
-            } else {
-                println!("A rare issue occured. Please try again");
-=======
                 let present = self.warnings.insert(vuln);
                 debug_assert!(!present, "trying to insert the same warning twice");
             }
@@ -192,7 +171,6 @@
                     !present,
                     "trying to insert the same critical vulnerability twice"
                 );
->>>>>>> b569acb4
             }
         }
     }
