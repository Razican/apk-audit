--- conflicted
+++ resolved
@@ -16,10 +16,6 @@
     pub_enum_variant_names, shadow_reuse, shadow_same, shadow_unrelated, similar_names,
     single_match_else, string_add, string_add_assign, unicode_not_nfc, unseparated_literal_suffix,
     use_debug, wrong_pub_self_convention, doc_markdown)]
-<<<<<<< HEAD
-
-=======
->>>>>>> 76a2b162
 
 
 extern crate super_analyzer;
