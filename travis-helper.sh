--- conflicted
+++ resolved
@@ -28,11 +28,7 @@
 
 # Run ignored unit and integration tests.
 elif [ "$action" = "test_ignored" ]; then
-<<<<<<< HEAD
-  if [[ -z $PACKAGE && "$TRAVIS_RUST_VERSION" == "stable"  && ( -z $DEPLOY || (! -z $DEPLOY  && ! -z $TRAVIS_TAG)]]; then
-=======
-  if [[ -z $PACKAGE && "$TRAVIS_RUST_VERSION" == "stable" && "$TRAVIS_OS_NAME" != "windows" ]]; then
->>>>>>> fc142ccb
+  if [[ -z $PACKAGE && "$TRAVIS_RUST_VERSION" == "stable" && "$TRAVIS_OS_NAME" != "windows" && ( -z $DEPLOY || (! -z $DEPLOY  && ! -z $TRAVIS_TAG)]]; then
     cargo test --verbose -- --ignored
   fi
 
@@ -50,11 +46,7 @@
 
 # Run ignored unit and integration tests with unstable features.
 elif [ "$action" = "test_unstable_ignored" ]; then
-<<<<<<< HEAD
-  if [[ -z $PACKAGE && -z $DEPLOY && "$TRAVIS_RUST_VERSION" == "nightly" ]]; then
-=======
-  if [[ -z $PACKAGE && "$TRAVIS_RUST_VERSION" == "nightly" && "$TRAVIS_OS_NAME" != "windows" ]]; then
->>>>>>> fc142ccb
+  if [[ -z $PACKAGE && -z $DEPLOY && "$TRAVIS_RUST_VERSION" == "nightly" && "$TRAVIS_OS_NAME" != "windows" ]]; then
     cargo test --verbose --features unstable -- --ignored
   fi
 
